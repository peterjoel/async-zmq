--- conflicted
+++ resolved
@@ -36,13 +36,8 @@
 
 use crate::{
     reactor::{AsRawSocket, ZmqSocket},
-<<<<<<< HEAD
-    socket::{MessageBuf, Reciever, SocketBuilder},
+    socket::{MessageBuf, Receiver, SocketBuilder},
     RecvError, SocketError, Stream, SubscribeError,
-=======
-    socket::{MessageBuf, Receiver, SocketBuilder},
-    Stream,
->>>>>>> 1cedc97e
 };
 
 /// Create a ZMQ socket with XSUB type
